"""repo2docker: convert git repositories into jupyter-suitable docker images

Images produced by repo2docker can be used with Jupyter notebooks standalone
or with BinderHub.

Usage:

    python -m repo2docker https://github.com/you/your-repo
"""
import errno
import json
import sys
import logging
import os
import getpass
import shutil
import tempfile
import time

import docker
from urllib.parse import urlparse
from docker.utils import kwargs_from_env
from docker.errors import DockerException
import escapism
from pythonjsonlogger import jsonlogger

from traitlets import Any, Dict, Int, List, Unicode, Bool, default
from traitlets.config import Application

from . import __version__
from .buildpacks import (
<<<<<<< HEAD
    CondaBuildPack,
    DockerBuildPack,
    JuliaProjectTomlBuildPack,
    JuliaRequireBuildPack,
    LegacyBinderDockerBuildPack,
    NixBuildPack,
    PipfileBuildPack,
    PythonBuildPack,
    RBuildPack,
=======
    PythonBuildPack,
    DockerBuildPack,
    LegacyBinderDockerBuildPack,
    CondaBuildPack,
    JuliaProjectTomlBuildPack,
    JuliaRequireBuildPack,
    RBuildPack,
    NixBuildPack,
>>>>>>> f19e159d
)
from . import contentproviders
from .utils import ByteSpecification, chdir


class Repo2Docker(Application):
    """An application for converting git repositories to docker images"""

    name = "jupyter-repo2docker"
    version = __version__
    description = __doc__

    @default("log_level")
    def _default_log_level(self):
        """The application's default log level"""
        return logging.INFO

    git_workdir = Unicode(
        None,
        config=True,
        allow_none=True,
        help="""
        Working directory to use for check out of git repositories.

        The default is to use the system's temporary directory. Should be
        somewhere ephemeral, such as /tmp.
        """,
    )

    subdir = Unicode(
        "",
        config=True,
        help="""
        Subdirectory of the git repository to examine.

        Defaults to ''.
        """,
    )

    cache_from = List(
        [],
        config=True,
        help="""
        List of images to try & re-use cached image layers from.

        Docker only tries to re-use image layers from images built locally,
        not pulled from a registry. We can ask it to explicitly re-use layers
        from non-locally built images by through the 'cache_from' parameter.
        """,
    )

    buildpacks = List(
        [
            LegacyBinderDockerBuildPack,
            DockerBuildPack,
            JuliaProjectTomlBuildPack,
            JuliaRequireBuildPack,
            NixBuildPack,
            RBuildPack,
            CondaBuildPack,
            PipfileBuildPack,
            PythonBuildPack,
        ],
        config=True,
        help="""
        Ordered list of BuildPacks to try when building a git repository.
        """,
    )

    extra_build_kwargs = Dict(
        {},
        help="""
        extra kwargs to limit CPU quota when building a docker image.
        Dictionary that allows the user to set the desired runtime flag
        to configure the amount of access to CPU resources your container has.
        Reference https://docs.docker.com/config/containers/resource_constraints/#cpu
        """,
        config=True,
    )

    extra_run_kwargs = Dict(
        {},
        help="""
        extra kwargs to limit CPU quota when running a docker image.
        Dictionary that allows the user to set the desired runtime flag
        to configure the amount of access to CPU resources your container has.
        Reference https://docs.docker.com/config/containers/resource_constraints/#cpu
        """,
        config=True,
    )

    default_buildpack = Any(
        PythonBuildPack,
        config=True,
        help="""
        The default build pack to use when no other buildpacks are found.
        """,
    )

    # Git is our content provider of last resort. This is to maintain the
    # old behaviour when git and local directories were the only supported
    # content providers. We can detect local directories from the path, but
    # detecting if something will successfully `git clone` is very hard if all
    # you can do is look at the path/URL to it.
    content_providers = List(
        [contentproviders.Local, contentproviders.Zenodo, contentproviders.Git],
        config=True,
        help="""
        Ordered list by priority of ContentProviders to try in turn to fetch
        the contents specified by the user.
        """,
    )

    build_memory_limit = ByteSpecification(
        0,
        help="""
        Total memory that can be used by the docker image building process.

        Set to 0 for no limits.
        """,
        config=True,
    )

    volumes = Dict(
        {},
        help="""
        Volumes to mount when running the container.

        Only used when running, not during build process!

        Use a key-value pair, with the key being the volume source &
        value being the destination volume.

        Both source and destination can be relative. Source is resolved
        relative to the current working directory on the host, and
        destination is resolved relative to the working directory of the
        image - ($HOME by default)
        """,
        config=True,
    )

    user_id = Int(
        help="""
        UID of the user to create inside the built image.

        Should be a uid that is not currently used by anything in the image.
        Defaults to uid of currently running user, since that is the most
        common case when running r2d manually.

        Might not affect Dockerfile builds.
        """,
        config=True,
    )

    @default("user_id")
    def _user_id_default(self):
        """
        Default user_id to current running user.
        """
        return os.geteuid()

    user_name = Unicode(
        "jovyan",
        help="""
        Username of the user to create inside the built image.

        Should be a username that is not currently used by anything in the
        image, and should conform to the restrictions on user names for Linux.

        Defaults to username of currently running user, since that is the most
        common case when running repo2docker manually.
        """,
        config=True,
    )

    @default("user_name")
    def _user_name_default(self):
        """
        Default user_name to current running user.
        """
        return getpass.getuser()

    appendix = Unicode(
        config=True,
        help="""
        Appendix of Dockerfile commands to run at the end of the build.

        Can be used to customize the resulting image after all
        standard build steps finish.
        """,
    )

    json_logs = Bool(
        False,
        help="""
        Log output in structured JSON format.

        Useful when stdout is consumed by other tools
        """,
        config=True,
    )

    repo = Unicode(
        ".",
        help="""
        Specification of repository to build image for.

        Could be local path or git URL.
        """,
        config=True,
    )

    ref = Unicode(
        None,
        help="""
        Git ref that should be built.

        If repo is a git repository, this ref is checked out
        in a local clone before repository is built.
        """,
        config=True,
        allow_none=True,
    )

    cleanup_checkout = Bool(
        False,
        help="""
        Delete source repository after building is done.

        Useful when repo2docker is doing the git cloning
        """,
        config=True,
    )

    output_image_spec = Unicode(
        "",
        help="""
        Docker Image name:tag to tag the built image with.

        Required parameter.
        """,
        config=True,
    )

    push = Bool(
        False,
        help="""
        Set to true to push docker image after building
        """,
        config=True,
    )

    run = Bool(
        False,
        help="""
        Run docker image after building
        """,
        config=True,
    )

    # FIXME: Refactor class to be able to do --no-build without needing
    #        deep support for it inside other code
    dry_run = Bool(
        False,
        help="""
        Do not actually build the docker image, just simulate it.
        """,
        config=True,
    )

    # FIXME: Refactor classes to separate build & run steps
    run_cmd = List(
        [],
        help="""
        Command to run when running the container

        When left empty, a jupyter notebook is run.
        """,
        config=True,
    )

    all_ports = Bool(
        False,
        help="""
        Publish all declared ports from container whiel running.

        Equivalent to -P option to docker run
        """,
        config=True,
    )

    ports = Dict(
        {},
        help="""
        Port mappings to establish when running the container.

        Equivalent to -p {key}:{value} options to docker run.
        {key} refers to port inside container, and {value}
        refers to port / host:port in the host
        """,
        config=True,
    )

    environment = List(
        [],
        help="""
        Environment variables to set when running the built image.

        Each item must be a string formatted as KEY=VALUE
        """,
        config=True,
    )

    target_repo_dir = Unicode(
        "",
        help="""
        Path inside the image where contents of the repositories are copied to.

        Defaults to ${HOME} if not set
        """,
        config=True,
    )

    def fetch(self, url, ref, checkout_path):
        """Fetch the contents of `url` and place it in `checkout_path`.

        The `ref` parameter specifies what "version" of the contents should be
        fetched. In the case of a git repository `ref` is the SHA-1 of a commit.

        Iterate through possible content providers until a valid provider,
        based on URL, is found.
        """
        picked_content_provider = None
        for ContentProvider in self.content_providers:
            cp = ContentProvider()
            spec = cp.detect(url, ref=ref)
            if spec is not None:
                picked_content_provider = cp
                self.log.info(
                    "Picked {cp} content "
                    "provider.\n".format(cp=cp.__class__.__name__)
                )
                break

        if picked_content_provider is None:
            self.log.error(
                "No matching content provider found for " "{url}.".format(url=url)
            )

        for log_line in picked_content_provider.fetch(
            spec, checkout_path, yield_output=self.json_logs
        ):
            self.log.info(log_line, extra=dict(phase="fetching"))

        if not self.output_image_spec:
            self.output_image_spec = (
                "r2d" + escapism.escape(self.repo, escape_char="-").lower()
            )
            # if we are building from a subdirectory include that in the
            # image name so we can tell builds from different sub-directories
            # apart.
            if self.subdir:
                self.output_image_spec += escapism.escape(
                    self.subdir, escape_char="-"
                ).lower()
            if picked_content_provider.content_id is not None:
                self.output_image_spec += picked_content_provider.content_id
            else:
                self.output_image_spec += str(int(time.time()))

    def json_excepthook(self, etype, evalue, traceback):
        """Called on an uncaught exception when using json logging

        Avoids non-JSON output on errors when using --json-logs
        """
        self.log.error(
            "Error during build: %s",
            evalue,
            exc_info=(etype, evalue, traceback),
            extra=dict(phase="failed"),
        )

    def initialize(self):
        """Init repo2docker configuration before start"""
        # FIXME: Remove this function, move it to setters / traitlet reactors
        if self.json_logs:
            # register JSON excepthook to avoid non-JSON output on errors
            sys.excepthook = self.json_excepthook
            # Need to reset existing handlers, or we repeat messages
            logHandler = logging.StreamHandler()
            formatter = jsonlogger.JsonFormatter()
            logHandler.setFormatter(formatter)
            self.log = logging.getLogger("repo2docker")
            self.log.handlers = []
            self.log.addHandler(logHandler)
            self.log.setLevel(logging.INFO)
        else:
            # due to json logger stuff above,
            # our log messages include carriage returns, newlines, etc.
            # remove the additional newline from the stream handler
            self.log.handlers[0].terminator = ""
            # We don't want a [Repo2Docker] on all messages
            self.log.handlers[0].formatter = logging.Formatter(fmt="%(message)s")

        if self.dry_run and (self.run or self.push):
            raise ValueError("Cannot push or run image if we are not building it")

        if self.volumes and not self.run:
            raise ValueError("Cannot mount volumes if container is not run")

    def push_image(self):
        """Push docker image to registry"""
        client = docker.APIClient(version="auto", **kwargs_from_env())
        # Build a progress setup for each layer, and only emit per-layer
        # info every 1.5s
        layers = {}
        last_emit_time = time.time()
        for line in client.push(self.output_image_spec, stream=True):
            progress = json.loads(line.decode("utf-8"))
            if "error" in progress:
                self.log.error(progress["error"], extra=dict(phase="failed"))
                raise docker.errors.ImageLoadError(progress["error"])
            if "id" not in progress:
                continue
            if "progressDetail" in progress and progress["progressDetail"]:
                layers[progress["id"]] = progress["progressDetail"]
            else:
                layers[progress["id"]] = progress["status"]
            if time.time() - last_emit_time > 1.5:
                self.log.info(
                    "Pushing image\n", extra=dict(progress=layers, phase="pushing")
                )
                last_emit_time = time.time()
        self.log.info(
            "Successfully pushed {}".format(self.output_image_spec),
            extra=dict(phase="pushing"),
        )

    def run_image(self):
        """Run docker container from built image

        and wait for it to finish.
        """
        container = self.start_container()
        self.wait_for_container(container)

    def start_container(self):
        """Start docker container from built image

        Returns running container
        """
        client = docker.from_env(version="auto")

        docker_host = os.environ.get("DOCKER_HOST")
        if docker_host:
            host_name = urlparse(docker_host).hostname
        else:
            host_name = "127.0.0.1"
        self.hostname = host_name

        if not self.run_cmd:
            port = str(self._get_free_port())
            self.port = port
            # To use the option --NotebookApp.custom_display_url
            # make sure the base-notebook image is updated:
            # docker pull jupyter/base-notebook
            run_cmd = [
                "jupyter",
                "notebook",
                "--ip",
                "0.0.0.0",
                "--port",
                port,
                "--NotebookApp.custom_display_url=http://{}:{}".format(host_name, port),
            ]
            ports = {"%s/tcp" % port: port}
        else:
            # run_cmd given by user, if port is also given then pass it on
            run_cmd = self.run_cmd
            if self.ports:
                ports = self.ports
            else:
                ports = {}
        # store ports on self so they can be retrieved in tests
        self.ports = ports

        container_volumes = {}
        if self.volumes:
            api_client = docker.APIClient(
                version="auto", **docker.utils.kwargs_from_env()
            )
            image = api_client.inspect_image(self.output_image_spec)
            image_workdir = image["ContainerConfig"]["WorkingDir"]

            for k, v in self.volumes.items():
                container_volumes[os.path.abspath(k)] = {
                    "bind": v if v.startswith("/") else os.path.join(image_workdir, v),
                    "mode": "rw",
                }

        run_kwargs = dict(
            publish_all_ports=self.all_ports,
            ports=ports,
            detach=True,
            command=run_cmd,
            volumes=container_volumes,
            environment=self.environment,
        )

        run_kwargs.update(self.extra_run_kwargs)

        container = client.containers.run(self.output_image_spec, **run_kwargs)

        while container.status == "created":
            time.sleep(0.5)
            container.reload()

        return container

    def wait_for_container(self, container):
        """Wait for a container to finish

        Displaying logs while it's running
        """

        try:
            for line in container.logs(stream=True):
                self.log.info(line.decode("utf-8"), extra=dict(phase="running"))
        finally:
            container.reload()
            if container.status == "running":
                self.log.info("Stopping container...\n", extra=dict(phase="running"))
                container.kill()
            exit_code = container.attrs["State"]["ExitCode"]
            container.remove()
            if exit_code:
                sys.exit(exit_code)

    def _get_free_port(self):
        """
        Hacky method to get a free random port on local host
        """
        import socket

        s = socket.socket(socket.AF_INET, socket.SOCK_STREAM)
        s.bind(("", 0))
        port = s.getsockname()[1]
        s.close()
        return port

    def find_image(self):
        # if this is a dry run it is Ok for dockerd to be unreachable so we
        # always return False for dry runs.
        if self.dry_run:
            return False
        # check if we already have an image for this content
        client = docker.APIClient(version="auto", **kwargs_from_env())
        for image in client.images():
            if image["RepoTags"] is not None:
                for tag in image["RepoTags"]:
                    if tag == self.output_image_spec + ":latest":
                        return True
        return False

    def build(self):
        """
        Build docker image
        """
        # Check if r2d can connect to docker daemon
        if not self.dry_run:
            try:
                docker_client = docker.APIClient(version="auto", **kwargs_from_env())
            except DockerException as e:
                self.log.exception(e)
                raise
        # If the source to be executed is a directory, continue using the
        # directory. In the case of a local directory, it is used as both the
        # source and target. Reusing a local directory seems better than
        # making a copy of it as it might contain large files that would be
        # expensive to copy.
        if os.path.isdir(self.repo):
            checkout_path = self.repo
        else:
            if self.git_workdir is None:
                checkout_path = tempfile.mkdtemp(prefix="repo2docker")
            else:
                checkout_path = self.git_workdir

        try:
            self.fetch(self.repo, self.ref, checkout_path)

            if self.find_image():
                self.log.info(
                    "Reusing existing image ({}), not "
                    "building.".format(self.output_image_spec)
                )
                # no need to build, so skip to the end by `return`ing here
                # this will still execute the finally clause and let's us
                # avoid having to indent the build code by an extra level
                return

            if self.subdir:
                checkout_path = os.path.join(checkout_path, self.subdir)
                if not os.path.isdir(checkout_path):
                    self.log.error(
                        "Subdirectory %s does not exist",
                        self.subdir,
                        extra=dict(phase="failure"),
                    )
                    raise FileNotFoundError("Could not find {}".format(checkout_path))

            with chdir(checkout_path):
                for BP in self.buildpacks:
                    bp = BP()
                    if bp.detect():
                        picked_buildpack = bp
                        break
                else:
                    picked_buildpack = self.default_buildpack()

                picked_buildpack.appendix = self.appendix
                # Add metadata labels
                picked_buildpack.labels["repo2docker.version"] = self.version
                repo_label = "local" if os.path.isdir(self.repo) else self.repo
                picked_buildpack.labels["repo2docker.repo"] = repo_label
                picked_buildpack.labels["repo2docker.ref"] = self.ref

                self.log.debug(picked_buildpack.render(), extra=dict(phase="building"))

                if not self.dry_run:
                    if self.user_id == 0:
                        self.log.error(
                            "Root as the primary user in the image is not permitted.\n"
                        )
                        self.log.info(
                            "The uid and the username of the user invoking repo2docker "
                            "is used to create a mirror account in the image by default. "
                            "To override that behavior pass --user-id <numeric_id> and "
                            " --user-name <string> to repo2docker.\n"
                            "Please see repo2docker --help for more details.\n"
                        )
                        sys.exit(errno.EPERM)

                    build_args = {
                        "NB_USER": self.user_name,
                        "NB_UID": str(self.user_id),
                    }
                    if self.target_repo_dir:
                        build_args["REPO_DIR"] = self.target_repo_dir
                    self.log.info(
                        "Using %s builder\n",
                        bp.__class__.__name__,
                        extra=dict(phase="building"),
                    )

                    for l in picked_buildpack.build(
                        docker_client,
                        self.output_image_spec,
                        self.build_memory_limit,
                        build_args,
                        self.cache_from,
                        self.extra_build_kwargs,
                    ):
                        if "stream" in l:
                            self.log.info(l["stream"], extra=dict(phase="building"))
                        elif "error" in l:
                            self.log.info(l["error"], extra=dict(phase="failure"))
                            raise docker.errors.BuildError(l["error"], build_log="")
                        elif "status" in l:
                            self.log.info(
                                "Fetching base image...\r", extra=dict(phase="building")
                            )
                        else:
                            self.log.info(json.dumps(l), extra=dict(phase="building"))

        finally:
            # Cleanup checkout if necessary
            if self.cleanup_checkout:
                shutil.rmtree(checkout_path, ignore_errors=True)

    def start(self):
        self.build()

        if self.push:
            self.push_image()

        if self.run:
            self.run_image()<|MERGE_RESOLUTION|>--- conflicted
+++ resolved
@@ -29,7 +29,6 @@
 
 from . import __version__
 from .buildpacks import (
-<<<<<<< HEAD
     CondaBuildPack,
     DockerBuildPack,
     JuliaProjectTomlBuildPack,
@@ -39,16 +38,6 @@
     PipfileBuildPack,
     PythonBuildPack,
     RBuildPack,
-=======
-    PythonBuildPack,
-    DockerBuildPack,
-    LegacyBinderDockerBuildPack,
-    CondaBuildPack,
-    JuliaProjectTomlBuildPack,
-    JuliaRequireBuildPack,
-    RBuildPack,
-    NixBuildPack,
->>>>>>> f19e159d
 )
 from . import contentproviders
 from .utils import ByteSpecification, chdir
